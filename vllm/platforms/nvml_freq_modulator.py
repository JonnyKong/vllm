--- conflicted
+++ resolved
@@ -4,15 +4,9 @@
 import time
 from abc import ABC, abstractmethod
 from pathlib import Path
-<<<<<<< HEAD
-from typing import List, Optional, Tuple
+from typing import Dict, List, Optional, Tuple
 import multiprocessing
 import math
-
-import pandas as pd
-=======
-from typing import Dict, List, Optional, Tuple
->>>>>>> 0db760f7
 
 from vllm.config import VllmConfig
 from vllm.logger import init_logger
@@ -193,8 +187,9 @@
         self.data_log.clear()
 
     def __del__(self):
-<<<<<<< HEAD
         self.save_data()
+        """ Ensure the file handle is closed properly on object destruction. """
+        self.log_file_handle.close()
 
 class QLearningNvmlFreqModulator(NvmlFreqModulator):
     """
@@ -302,7 +297,5 @@
 
     def __del__(self):
         self.save_data()
-=======
         """ Ensure the file handle is closed properly on object destruction. """
         self.log_file_handle.close()
->>>>>>> 0db760f7
